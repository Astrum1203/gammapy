--- conflicted
+++ resolved
@@ -72,48 +72,7 @@
     return SkyCoord(result.x[0], result.x[1], frame="icrs", unit="deg")
 
 
-<<<<<<< HEAD
-def compound_region_center(compound_region):
-    """Compute center for a CompoundRegion
-
-    The center of the compound region is defined here as the geometric median
-    of the individual centers of the regions. The geometric median is defined
-    as the point the minimises the distance to all other points.
-
-    Parameters
-    ----------
-    compound_region : `CompoundRegion`
-        Compound region
-
-    Returns
-    -------
-    center : `SkyCoord`
-        Geometric median of the positions of the individual regions
-    """
-    regions = compound_region_to_list(compound_region)
-    positions = SkyCoord([region.center for region in regions])
-
-    def f(x, coords):
-        """Function to minimize"""
-        lon, lat = x
-        center = SkyCoord(lon * u.deg, lat * u.deg)
-        return np.sum(center.separation(coords).deg)
-
-    eps = 1e-5
-    result = minimize(
-        f,
-        x0=[0, 0],
-        args=(positions,),
-        bounds=[(-180 + eps, 180 - eps), (-90 + eps, 90 - eps)],
-        method="L-BFGS-B",
-    )
-    return SkyCoord(result.x[0], result.x[1], frame="icrs", unit="deg")
-
-
-def compound_region_to_list(region):
-=======
 def compound_region_to_regions(region):
->>>>>>> e744b42c
     """Create list of regions from compound regions.
 
     Parameters
