--- conflicted
+++ resolved
@@ -57,10 +57,7 @@
         area = EffectiveAreaTable2D.from_parametrization(axis, "HESS")
         assert_allclose(area.quantity[:, 0], area_ref)
         assert area.unit == area_ref.unit
-<<<<<<< HEAD
-=======
         assert area.meta["TELESCOP"] == "HESS"
->>>>>>> e744b42c
 
     @staticmethod
     @requires_dependency("matplotlib")
@@ -106,9 +103,6 @@
     with pytest.raises(ValueError):
         EffectiveAreaTable2D(
             axes=[energy_axis_true, offset_axis], data=data, unit="cm2"
-<<<<<<< HEAD
-        )
-=======
         )
 
 
@@ -120,5 +114,4 @@
     hdu = aeff.to_table_hdu()
 
     assert aeff.is_pointlike
-    assert hdu.header["HDUCLAS3"] == "POINT-LIKE"
->>>>>>> e744b42c
+    assert hdu.header["HDUCLAS3"] == "POINT-LIKE"