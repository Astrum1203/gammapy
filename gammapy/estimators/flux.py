--- conflicted
+++ resolved
@@ -5,12 +5,8 @@
 from gammapy.datasets import Datasets
 from gammapy.estimators.parameter import ParameterEstimator
 from gammapy.modeling.models import Models, ScaleSpectralModel
-<<<<<<< HEAD
 from gammapy.modeling import Fit, Parameter
-=======
-from gammapy.modeling import Fit
 from gammapy.maps import Map
->>>>>>> 914fdd40
 
 log = logging.getLogger(__name__)
 
